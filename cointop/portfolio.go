--- conflicted
+++ resolved
@@ -706,27 +706,6 @@
 			percentHoldings = 0
 		}
 
-<<<<<<< HEAD
-		if humanReadable {
-			records[i] = []string{
-				entry.Name,
-				entry.Symbol,
-				fmt.Sprintf("%s%s", symbol, humanize.Monetaryf(entry.Price, 2)),
-				humanize.Numericf(entry.Holdings, 2),
-				fmt.Sprintf("%s%s", symbol, humanize.Monetaryf(entry.Balance, 2)),
-				humanize.Numericf(entry.PercentChange24H, 2),
-				humanize.Numericf(percentHoldings, 2),
-			}
-		} else {
-			records[i] = []string{
-				entry.Name,
-				entry.Symbol,
-				strconv.FormatFloat(entry.Price, 'f', -1, 64),
-				strconv.FormatFloat(entry.Holdings, 'f', -1, 64),
-				strconv.FormatFloat(entry.Balance, 'f', -1, 64),
-				fmt.Sprintf("%.2f", entry.PercentChange24H),
-				fmt.Sprintf("%.2f", percentHoldings),
-=======
 		item := make([]string, len(headers))
 		for i, header := range headers {
 			switch header {
@@ -736,35 +715,34 @@
 				item[i] = entry.Symbol
 			case "price":
 				if humanReadable {
-					item[i] = fmt.Sprintf("%s%s", symbol, humanize.Commaf(entry.Price))
+					item[i] = fmt.Sprintf("%s%s", symbol, humanize.Monetaryf(entry.Price, 2))
 				} else {
 					item[i] = strconv.FormatFloat(entry.Price, 'f', -1, 64)
 				}
 			case "holdings":
 				if humanReadable {
-					item[i] = humanize.Commaf(entry.Holdings)
+					item[i] = humanize.Monetaryf(entry.Holdings, 2)
 				} else {
 					item[i] = strconv.FormatFloat(entry.Holdings, 'f', -1, 64)
 				}
 			case "balance":
 				if humanReadable {
-					item[i] = fmt.Sprintf("%s%s", symbol, humanize.Commaf(entry.Balance))
+					item[i] = fmt.Sprintf("%s%s", symbol, humanize.Monetaryf(entry.Balance, 2))
 				} else {
 					item[i] = strconv.FormatFloat(entry.Balance, 'f', -1, 64)
 				}
 			case "24h%":
 				if humanReadable {
-					item[i] = fmt.Sprintf("%.2f%%", entry.PercentChange24H)
+					item[i] = fmt.Sprintf("%s%%", humanize.Numericf(entry.PercentChange24H, 2))
 				} else {
 					item[i] = fmt.Sprintf("%.2f", entry.PercentChange24H)
 				}
 			case "%holdings":
 				if humanReadable {
-					item[i] = fmt.Sprintf("%.2f%%", percentHoldings)
+					item[i] = fmt.Sprintf("%s%%", humanize.Numericf(percentHoldings, 2))
 				} else {
 					item[i] = fmt.Sprintf("%.2f", percentHoldings)
 				}
->>>>>>> 3c97b58e
 			}
 		}
 		records[i] = item
